# Configuration file for the Sphinx documentation builder.
#
# For the full list of configuration options, see the documentation:
# https://www.sphinx-doc.org/en/master/usage/configuration.html

from term_image import __version__, utils
from term_image.image.common import ImageMeta
from term_image.image.iterm2 import ITerm2ImageMeta

# -- Path setup --------------------------------------------------------------

# If extensions (or modules to document with autodoc) are in another directory,
# add these directories to sys.path here. If the directory is relative to the
# documentation root, use os.path.abspath to make it absolute, like shown here.
# sys.path.insert(0, os.path.abspath("../../src"))

# -- Project information -----------------------------------------------------
project = "Term-Image"
copyright = "2022, Toluwaleke Ogundipe"
author = "Toluwaleke Ogundipe"
release = __version__

# -- General configuration ---------------------------------------------------
extensions = [
    "sphinx.ext.autodoc",
    "sphinx.ext.napoleon",
    "sphinx.ext.viewcode",
    "sphinx.ext.intersphinx",
    "sphinx_toolbox.github",
    "sphinx_toolbox.sidebar_links",
    "sphinx_toolbox.more_autosummary",
    "sphinx_toolbox.collapse",
]

# -- Options for HTML output -------------------------------------------------
html_theme = "furo"
html_logo = "resources/logo.png"
html_favicon = "resources/logo.ico"

# -- Options for extensions ----------------------------------------------

# # -- sphinx-autodoc -----------------------------------------------------
autodoc_default_options = {
    "members": True,
    "show-inheritance": True,
    "member-order": "bysource",
    "autosummary": True,
    "autosummary-nosignatures": True,
}
autodoc_typehints = "description"
autodoc_typehints_description_target = "documented"
autodoc_member_order = "bysource"
autodoc_inherit_docstrings = False

# # -- sphinx-intersphinx ----------------------------------------------
intersphinx_mapping = {
    "python": ("https://docs.python.org/3", None),
    "pillow": ("https://pillow.readthedocs.io/en/stable/", None),
    "requests": ("https://requests.readthedocs.io/en/stable/", None),
    "urwid": ("https://urwid.org", None),
}

# # -- sphinx_toolbox-github ----------------------------------------------
github_username = "AnonymouX47"
github_repository = "term-image"

# # -- sphinx_toolbox-more_autosummary ----------------------------------------------
autodocsumm_member_order = "bysource"

# -- Event handlers -------------------------------------------------------------


def autodocssumm_grouper(app, what, name, obj, section, parent):
    from enum import EnumMeta
    from types import FunctionType

    # Documented members with only annotations but no value
    # i.e not in the parent's namespace
    if name is None:
        # raise Exception(f"{what=}, {obj=}, {section=}, {parent=}")
        return

    if isinstance(obj, EnumMeta):
        return "Enumerations"
    if isinstance(obj, type) and issubclass(obj, Warning):
        return "Warnings"
<<<<<<< HEAD
    elif isinstance(parent, type):
        short_name = name.rpartition(".")[2]
        # Can't use `getattr()` because of data descriptors that may also be defined
        # on the metaclass (such as with `Class[Instance]Property`)
        for cls in parent.mro():
            try:
                obj = vars(cls)[short_name]
                break
            except KeyError as e:
                err = e
        else:
            raise err

=======
    if isinstance(parent, type):
        obj = vars(parent)[name.rpartition(".")[2]]
>>>>>>> ae230427
        if isinstance(obj, utils.ClassProperty):
            return "Class Properties"
        if isinstance(obj, utils.ClassInstanceProperty):
            return "Class/Instance Properties"
        if isinstance(obj, property):
            return "Instance Properties"
        if isinstance(obj, FunctionType):
            return (
                "Special Methods"
                if name.startswith("__") and name.endswith("__")
                else "Instance Methods"
            )
        if isinstance(obj, utils.ClassInstanceMethod):
            return "Class/Instance Methods"
        if isinstance(obj, classmethod):
            return "Class Methods"
        if isinstance(obj, staticmethod):
            return "Static Methods"
        if name.startswith("__") and name.endswith("__"):
            return "Special Attributes"


def setup(app):
    app.connect("autodocsumm-grouper", autodocssumm_grouper)


# -- Extras -----------------------------------------------------------

# The properties defined by the metaclass' would be invoked instead of returning the
# property defined by the class
for meta in (ImageMeta, ITerm2ImageMeta):
    for attr, value in tuple(vars(meta).items()):
        if isinstance(value, utils.ClassPropertyBase):
            delattr(meta, attr)<|MERGE_RESOLUTION|>--- conflicted
+++ resolved
@@ -84,8 +84,7 @@
         return "Enumerations"
     if isinstance(obj, type) and issubclass(obj, Warning):
         return "Warnings"
-<<<<<<< HEAD
-    elif isinstance(parent, type):
+    if isinstance(parent, type):
         short_name = name.rpartition(".")[2]
         # Can't use `getattr()` because of data descriptors that may also be defined
         # on the metaclass (such as with `Class[Instance]Property`)
@@ -98,10 +97,6 @@
         else:
             raise err
 
-=======
-    if isinstance(parent, type):
-        obj = vars(parent)[name.rpartition(".")[2]]
->>>>>>> ae230427
         if isinstance(obj, utils.ClassProperty):
             return "Class Properties"
         if isinstance(obj, utils.ClassInstanceProperty):
