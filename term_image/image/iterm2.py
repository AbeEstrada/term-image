--- conflicted
+++ resolved
@@ -243,13 +243,8 @@
             # The latter is to speed up the entirequery since most (if not all)
             # terminals should support it and most terminals treat queries as FIFO
             response = query_terminal(
-<<<<<<< HEAD
                 f"{CSI}>q{CSI}c".encode(), lambda s: not s.endswith(f"{CSI}?6".encode())
-            ).decode()
-=======
-                b"\033[>q\033[c", lambda s: not s.endswith(b"\033[?6")
-            )
->>>>>>> 673c6349
+            )
             read_tty()  # The rest of the response to `CSI c`
 
             # Not supported if the terminal doesn't respond to either query
@@ -257,11 +252,7 @@
             if response:
                 match = re.fullmatch(
                     r"\033P>\|(\w+)[( ]([^\033]+)\)?\033\\",
-<<<<<<< HEAD
-                    response.rpartition(ESC)[0],
-=======
-                    response.decode().rpartition("\033")[0],
->>>>>>> 673c6349
+                    response.decode().rpartition(ESC)[0],
                 )
                 if match and match.group(1).lower() in {"iterm2", "konsole", "wezterm"}:
                     name, version = map(str.lower, match.groups())
