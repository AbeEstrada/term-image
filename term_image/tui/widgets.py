--- conflicted
+++ resolved
@@ -227,6 +227,7 @@
     _forced_anim_size_hash = None
 
     _frame = None
+    _frame_no = 0
     _anim_starting = _anim_finished = False
 
     _faulty = False
@@ -324,29 +325,7 @@
 
         # Rendering
 
-<<<<<<< HEAD
-        if hasattr(self, "_animator"):
-            if self._frame_changed:
-                try:
-                    self._frame = next(self._animator)
-                except StopIteration:
-                    canv = __class__._placeholder.render(size)
-                self._frame_changed = False
-                self._frame_size_hash = hash(size)
-                tui_main.ImageClass._clear_images() and ImageCanvas.change()
-            elif hash(size) != self._frame_size_hash:
-                # If size changed, re-render the current frame the usual way,
-                # with the new size
-                self._frame = f"{image:1.1{self._alpha}}"
-                self._frame_size_hash = hash(size)
-                tui_main.ImageClass._clear_images() and ImageCanvas.change()
-            canv = ImageCanvas(
-                self._frame.encode().split(b"\n"), size, image.rendered_size
-            )
-        elif view.original_widget is image_grid_box and context != "full-grid-image":
-=======
         if view.original_widget is image_grid_box and context != "full-grid-image":
->>>>>>> 1c95e001
             # When the grid render cell width adjusts; when _maxcols_ < _cell_width_
             try:
                 canv = ImageCanvas(
@@ -362,6 +341,10 @@
                 anim_render_queue.put(((repeat, frame_no), size, self._force_render))
                 canv = __class__._placeholder.render(size)
                 self._frame = (canv, repeat, frame_no)
+                tui_main.ImageClass._clear_images()
+            elif frame_no != self._frame_no:
+                self._frame_no = frame_no
+                tui_main.ImageClass._clear_images() and ImageCanvas.change()
         elif self._canv and self._canv.size == size:
             canv = self._canv
         else:
