--- conflicted
+++ resolved
@@ -59,7 +59,7 @@
         }
         self._main_process_interrupted = cli.interrupted
         self._font_ratio = cli.args.font_ratio
-<<<<<<< HEAD
+        self._query_timeout = term_image.utils.QUERY_TIMEOUT
         self._ImageClass = tui.main.ImageClass
         exported_attrs = exported_style_attrs.get(cli.args.style)
         if self._ImageClass and exported_attrs:
@@ -68,9 +68,6 @@
                 for item in vars(tui.main.ImageClass).items()
                 if item[0] in exported_attrs
             }
-=======
-        self._query_timeout = term_image.utils.QUERY_TIMEOUT
->>>>>>> 9d7a42df
         child_processes.append(self)
 
     def run(self):
@@ -78,13 +75,9 @@
         _logger.debug("Starting")
 
         try:
-<<<<<<< HEAD
-            if self._ImageClass:
-=======
             term_image.utils.QUERY_TIMEOUT = self._query_timeout
 
-            if self._force_style and self._ImageClass:
->>>>>>> 9d7a42df
+            if self._ImageClass:
                 # The unpickled class object is in the originally defined state
                 # Eliminates queries for style support checks
                 self._ImageClass._supported = True
