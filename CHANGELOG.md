--- conflicted
+++ resolved
@@ -6,13 +6,10 @@
 
 ## [Unreleased]
 ### Fixed
-<<<<<<< HEAD
 - [lib] Directly adjusting image seek position no longer affects iteration with `ImageIterator` ([#42]).
+- [tui] Intensive performance drop while populating large image grids ([#41]).
 - [tui] Navigation across animated images ([#42]).
   - No more waiting for the first frame to be rendered before moving on.
-=======
-- Intensive performance drop while populating large image grids ([#41]).
->>>>>>> e411b579
 
 ### Added
 - [lib] A common interface to be shared across all image classes ([#34]).
@@ -37,11 +34,8 @@
 [#36]: https://github.com/AnonymouX47/term-image/pull/36
 [#37]: https://github.com/AnonymouX47/term-image/pull/37
 [#38]: https://github.com/AnonymouX47/term-image/pull/38
-<<<<<<< HEAD
+[#41]: https://github.com/AnonymouX47/term-image/pull/41
 [#42]: https://github.com/AnonymouX47/term-image/pull/42
-=======
-[#41]: https://github.com/AnonymouX47/term-image/pull/41
->>>>>>> e411b579
 
 
 ## [0.3.1] - 2022-05-04
