--- conflicted
+++ resolved
@@ -891,68 +891,19 @@
             self.check_padding(None, None, "_", height)
             self.check_padding(None, None, None, height)
 
-<<<<<<< HEAD
-    def test_align_left_top(self):
+    def test_align(self):
         self.image.set_size()
-        render = self.format_render(self.render, "<", columns, "^", lines)
-        assert (
-            len(render.partition("\n")[0].rpartition("m")[2])
-            == columns - self.image.rendered_width
-        )
-        assert (
-            render.rpartition("m")[2].count("\n") == lines - self.image.rendered_height
-        )
-
-    def test_align_center_middle(self):
-        self.image.set_size()
-        render = self.format_render(self.render, "|", columns, "-", lines)
-        left = (columns - self.image.rendered_width) // 2
-        right = columns - self.image.rendered_width - left
-        up = (lines - self.image.rendered_height) // 2
-        down = lines - self.image.rendered_height - up
-
-        partition = render.rpartition("m")[0]
-        assert partition.rpartition("\n")[2].index(ESC) == left
-        assert render.partition(ESC)[0].count("\n") == up
-
-        partition = render.partition(ESC)[2]
-        assert len(partition.partition("\n")[0].rpartition("m")[2]) == right
-        assert render.rpartition("m")[2].count("\n") == down
-
-    def test_align_right_bottom(self):
-        self.image.set_size()
-        render = self.format_render(self.render, ">", columns, "_", lines)
-        assert (
-            render.rpartition("\n")[2].index(ESC) == columns - self.image.rendered_width
-        )
-        assert (
-            render.partition(ESC)[0].count("\n") == lines - self.image.rendered_height
-        )
-=======
-    def test_align(self):
-        self.image.size = None
         self.check_padding("<", columns, "^", lines)
         self.check_padding("|", columns, "-", lines)
         self.check_padding(">", columns, "_", lines)
->>>>>>> d0d5c4b7
-
-    # First line in every render should be padding (except the terminal is so small)
-    # No '\n' after the last line, hence the `+ 1` when counting lines
 
     def test_allowance_default(self):
-<<<<<<< HEAD
         self.image.set_size()
-        render = self.format_render(self.render)
-        assert render.partition("\n")[0].count(" ") == columns
-        assert render.count("\n") + 1 == lines - 2
-=======
-        self.image.size = None
         left, right, top, bottom = self.check_padding()
         assert all(len(line) == columns for line in top)
         assert all(len(line) == columns for line in bottom)
         assert len(top) + len(left) + len(bottom) == lines - 2
         assert len(top) + len(right) + len(bottom) == lines - 2
->>>>>>> d0d5c4b7
 
     def test_allowance_non_default(self):
         self.image.set_size(h_allow=2, v_allow=3)
@@ -964,44 +915,21 @@
 
     def test_allowance_fit_to_width(self):
         # Vertical allowance nullified
-<<<<<<< HEAD
         self.image.set_size(Size.FIT_TO_WIDTH, h_allow=2, v_allow=3)
-        render = self.format_render(str(self.image))
-        assert render.partition("\n")[0].count(" ") == columns - 2
-        assert render.count("\n") + 1 == lines
-
-    def test_allowance_maxsize(self):
-        # `maxsize` ignores but doesn't nullify allowances
-        self.image.set_size(h_allow=2, v_allow=3, maxsize=(_size,) * 2)
-        render = self.format_render(str(self.image))
-        assert render.partition("\n")[0].count(" ") == columns - 2
-        assert render.count("\n") + 1 == lines - 3
-=======
-        self.image.set_size(h_allow=2, v_allow=3, fit_to_width=True)
         left, right, top, bottom = self.check_padding(render=str(self.image))
         assert all(len(line) == columns - 2 for line in top)
         assert all(len(line) == columns - 2 for line in bottom)
         assert len(top) + len(left) + len(bottom) == lines
         assert len(top) + len(right) + len(bottom) == lines
 
-    def test_allowance_fit_to_height(self):
-        # Horizontal allowance nullified
-        self.image.set_size(h_allow=2, v_allow=3, fit_to_height=True)
+    def test_allowance_maxsize(self):
+        # `maxsize` ignores but doesn't nullify allowances
+        self.image.set_size(h_allow=2, v_allow=3, maxsize=(_size,) * 2)
         left, right, top, bottom = self.check_padding(render=str(self.image))
-        assert all(len(line) == columns for line in top)
-        assert all(len(line) == columns for line in bottom)
+        assert all(len(line) == columns - 2 for line in top)
+        assert all(len(line) == columns - 2 for line in bottom)
         assert len(top) + len(left) + len(bottom) == lines - 3
         assert len(top) + len(right) + len(bottom) == lines - 3
-
-    def test_allowance_maxsize(self):
-        # `maxsize` nullifies allowances
-        self.image.set_size(h_allow=2, v_allow=3, maxsize=(_size, _size))
-        left, right, top, bottom = self.check_padding(render=str(self.image))
-        assert all(len(line) == columns for line in top)
-        assert all(len(line) == columns for line in bottom)
-        assert len(top) + len(left) + len(bottom) == lines
-        assert len(top) + len(right) + len(bottom) == lines
->>>>>>> d0d5c4b7
 
     def test_format_spec(self):
         for spec in (
