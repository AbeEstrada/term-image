"""KittyImage-specific tests"""

import io
from base64 import standard_b64decode
from random import random
from zlib import decompress

import pytest

from term_image.exceptions import KittyImageError
from term_image.image.kitty import LINES, START, WHOLE, KittyImage
<<<<<<< HEAD
from term_image.utils import CSI, ESC, ST, get_fg_bg_colors
=======
from term_image.utils import CSI, ST
>>>>>>> b3fcffcb

from . import common
from .common import _size, get_actual_render_size, python_img, setup_common

for name, obj in vars(common).items():
    if name.endswith(("_All", "_Graphics")):
        globals()[name] = obj


@pytest.mark.order("first")
def test_setup_common():
    setup_common(KittyImage)


def test_set_render_method():
    try:
        assert KittyImage._render_method == KittyImage._default_render_method == LINES
        image = KittyImage(python_img)
        assert image._render_method == KittyImage._default_render_method

        # Case-insensitivity
        assert KittyImage.set_render_method(WHOLE.upper()) is None
        assert KittyImage.set_render_method(WHOLE.lower()) is None
        assert KittyImage.set_render_method(LINES.upper()) is None
        assert KittyImage.set_render_method(LINES.lower()) is None

        assert KittyImage.set_render_method(WHOLE) is None
        assert KittyImage._render_method == WHOLE
        assert image._render_method == WHOLE

        assert image.set_render_method(LINES) is None
        assert image._render_method == LINES

        assert image.set_render_method() is None
        assert image._render_method == WHOLE

        assert KittyImage.set_render_method(LINES) is None
        assert KittyImage._render_method == LINES
        assert image._render_method == LINES

        assert image.set_render_method(WHOLE) is None
        assert image._render_method == WHOLE

        assert image.set_render_method() is None
        assert image._render_method == LINES

        assert KittyImage.set_render_method(WHOLE) is None
        assert KittyImage._render_method == WHOLE
        assert image._render_method == WHOLE

        assert KittyImage.set_render_method() is None
        assert KittyImage._render_method == KittyImage._default_render_method
        assert image._render_method == KittyImage._default_render_method
    finally:
        KittyImage._render_method = KittyImage._default_render_method


def test_style_format_spec():
    for spec in (
        " ",
        "x",
        "zz",
        "m0z1",
        "0z",
        "m2",
        "m01",
        "c-1",
        "c10",
        "c4m1",
        " z1",
        "m0 ",
        "  z1c1  ",
    ):
        with pytest.raises(KittyImageError, match="format spec"):
            KittyImage._check_style_format_spec(spec, spec)

    for spec, args in (
        ("", {}),
        ("L", {"method": LINES}),
        ("W", {"method": WHOLE}),
        ("z0", {}),
        ("z1", {"z_index": 1}),
        ("z-1", {"z_index": -1}),
        (f"z{2**31 - 1}", {"z_index": 2**31 - 1}),
        (f"z{-2**31}", {"z_index": -(2**31)}),
        ("z", {"z_index": None}),
        ("m0", {}),
        ("m1", {"mix": True}),
        ("c4", {}),
        ("c0", {"compress": 0}),
        ("c9", {"compress": 9}),
        ("Wz1m1c9", {"method": WHOLE, "z_index": 1, "mix": True, "compress": 9}),
    ):
        assert KittyImage._check_style_format_spec(spec, spec) == args


class TestStyleArgs:
    def test_unknown(self):
        for args in ({"z": 1}, {"m": True}, {" ": None}, {"xxxx": True}):
            with pytest.raises(KittyImageError, match="Unknown style-specific"):
                KittyImage._check_style_args(args)

    def test_method(self):
        for value in (None, 1.0, (), [], 2):
            with pytest.raises(TypeError):
                KittyImage._check_style_args({"method": value})
        for value in ("", " ", "cool"):
            with pytest.raises(ValueError):
                KittyImage._check_style_args({"method": value})

        for value in (LINES, WHOLE):
            assert KittyImage._check_style_args({"method": value}) == {"method": value}

    def test_z_index(self):
        for value in (1.0, (), [], "2"):
            with pytest.raises(TypeError):
                KittyImage._check_style_args({"z_index": value})
        for value in (-(2**31) - 1, 2**31):
            with pytest.raises(ValueError):
                KittyImage._check_style_args({"z_index": value})

        assert KittyImage._check_style_args({"z_index": 0}) == {}
        for value in (None, 1, -1, -(2**31), 2**31 - 1):
            assert (
                KittyImage._check_style_args({"z_index": value})
                == {"z_index": value}  # fmt: skip
            )

    def test_mix(self):
        for value in (0, 1.0, (), [], "2"):
            with pytest.raises(TypeError):
                KittyImage._check_style_args({"mix": value})

        assert KittyImage._check_style_args({"mix": False}) == {}
        assert KittyImage._check_style_args({"mix": True}) == {"mix": True}

    def test_compress(self):
        for value in (1.0, (), [], "2"):
            with pytest.raises(TypeError):
                KittyImage._check_style_args({"compress": value})
        for value in (-1, 10):
            with pytest.raises(ValueError):
                KittyImage._check_style_args({"compress": value})

        assert KittyImage._check_style_args({"compress": 4}) == {}
        for value in range(1, 10):
            if value != 4:
                assert (
                    KittyImage._check_style_args({"compress": value})
                    == {"compress": value}  # fmt: skip
                )


def expand_control_data(control_data):
    control_data = control_data.split(",")
    control_codes = {tuple(code.split("=")) for code in control_data}
    assert len(control_codes) == len(control_data)

    return control_codes


def decode_image(data):
    empty, start, data = data.partition(START)
    assert empty == ""
    assert start == START

    transmission, end, fill = data.rpartition(ST)
    assert end == ST

    control_data, chunked_payload = transmission.split(";", 1)
    control_codes = expand_control_data(control_data)
    assert (
        code in control_codes for code in expand_control_data("a=T,t=d,z=0,o=z,C=1")
    )

    with io.StringIO() as full_payload:
        # Implies every split after the first would've started with START
        chunks = chunked_payload.split(START)
        first_chunk = chunks.pop(0)

        if chunks:
            last_chunk = chunks.pop()
            payload, end, empty = first_chunk.partition(ST)
            assert end == ST
            assert empty == ""
            assert ("m", "1") in control_codes
        else:
            last_chunk = ""
            payload = first_chunk
            assert ("m", "0") in control_codes

        assert len(payload) <= 4096
        assert payload.isprintable() and " " not in payload
        full_payload.write(payload)

        for chunk in chunks:
            transmission, end, empty = chunk.partition(ST)
            assert end == ST
            assert empty == ""
            control_data, payload = transmission.split(";")
            assert ("m", "1") in expand_control_data(control_data)
            assert len(payload) <= 4096
            assert payload.isprintable() and " " not in payload
            full_payload.write(payload)

        if last_chunk:
            # ST was removed at the beginning
            control_data, payload = last_chunk.split(";")
            assert ("m", "0") in expand_control_data(control_data)
            assert len(payload) <= 4096
            assert payload.isprintable() and " " not in payload
            full_payload.write(payload)

        raw_image = standard_b64decode(full_payload.getvalue().encode())
        if ("o", "z") in control_codes:
            raw_image = decompress(raw_image)

    return control_codes, raw_image, fill


class TestRenderLines:
    # Fully transparent image
    # It's easy to predict it's pixel values
    trans = KittyImage.from_file("tests/images/trans.png")
    trans.height = _size
    trans.set_render_method(LINES)

    def render_image(self, alpha=0.0, *, z=0, m=False, c=4):
        return self.trans._renderer(
            lambda im: self.trans._render_image(im, alpha, z_index=z, mix=m, compress=c)
        )

    def _test_image_size(self, image):
        w, h = get_actual_render_size(image)
        cols, lines = image.rendered_size
        bytes_per_line = w * (h // lines) * 4
        size_control_data = f"s={w},v={h // lines},c={cols},r=1"
        render = str(image)

        assert render.count("\n") + 1 == lines
        for line in render.splitlines():
            control_codes, raw_image, fill = decode_image(line)
            assert (
                code in control_codes for code in expand_control_data(size_control_data)
            )
            assert len(raw_image) == bytes_per_line
            assert fill == fill_fmt.format(cols=cols)

    def test_transmission(self):
        # Not chunked (image data is entirely contiguous, so it's highly compressed)
        # Size is tested in `test_size()`
        self.trans.scale = 1.0
        for line in self.render_image().splitlines():
            decode_image(line)

        # Chunked (image data is very sparse, so it's still large after compression)
        hori = KittyImage.from_file("tests/images/hori.jpg")
        hori.height = _size
        hori.set_render_method(LINES)
        w, h = get_actual_render_size(hori)
        bytes_per_line = w * (h // self.trans.height) * 3
        for line in str(hori).splitlines():
            assert len(decode_image(line)[1]) == bytes_per_line

    def test_minimal_render_size(self):
        image = KittyImage.from_file("tests/images/trans.png")
        image.set_render_method(LINES)
        lines_for_original_height = KittyImage._pixels_lines(
            pixels=image.original_size[1]
        )

        # Using render size
        image.height = lines_for_original_height // 2
        w, h = image._get_render_size()
        assert get_actual_render_size(image) == (w, h)
        self._test_image_size(image)

        # Using original size
        image.height = lines_for_original_height * 2
        w, h = image._original_size
        extra = h % (image.height or 1)
        if extra:
            h = h - extra + image.height
        assert get_actual_render_size(image) == (w, h)
        self._test_image_size(image)

    def test_size(self):
        self.trans.scale = 1.0
        self._test_image_size(self.trans)

    def test_image_data_and_transparency(self):
        self.trans.scale = 1.0
        w, h = get_actual_render_size(self.trans)
        pixels_per_line = w * (h // _size)

        # Transparency enabled
        for line in self.render_image().splitlines():
            control_codes, raw_image, _ = decode_image(line)
            assert ("f", "32") in control_codes
            assert len(raw_image) == pixels_per_line * 4
            assert raw_image.count(b"\0" * 4) == pixels_per_line
        # Transparency disabled
        for line in self.render_image(None).splitlines():
            control_codes, raw_image, _ = decode_image(line)
            assert ("f", "24") in control_codes
            assert len(raw_image) == pixels_per_line * 3
            assert raw_image.count(b"\0\0\0") == pixels_per_line

    def test_image_data_and_background_colour(self):
        self.trans.scale = 1.0
        w, h = get_actual_render_size(self.trans)
        pixels_per_line = w * (h // _size)

        # Terminal BG
        pixel_bytes = bytes(get_fg_bg_colors()[1] or (0, 0, 0))
        for line in self.render_image("#").splitlines():
            control_codes, raw_image, _ = decode_image(line)
            assert ("f", "24") in control_codes
            assert len(raw_image) == pixels_per_line * 3
            assert raw_image.count(pixel_bytes) == pixels_per_line
        # red
        for line in self.render_image("#ff0000").splitlines():
            control_codes, raw_image, _ = decode_image(line)
            assert ("f", "24") in control_codes
            assert len(raw_image) == pixels_per_line * 3
            assert raw_image.count(b"\xff\0\0") == pixels_per_line
        # green
        for line in self.render_image("#00ff00").splitlines():
            control_codes, raw_image, _ = decode_image(line)
            assert ("f", "24") in control_codes
            assert len(raw_image) == pixels_per_line * 3
            assert raw_image.count(b"\0\xff\0") == pixels_per_line
        # blue
        for line in self.render_image("#0000ff").splitlines():
            control_codes, raw_image, _ = decode_image(line)
            assert ("f", "24") in control_codes
            assert len(raw_image) == pixels_per_line * 3
            assert raw_image.count(b"\0\0\xff") == pixels_per_line
        # white
        for line in self.render_image("#ffffff").splitlines():
            control_codes, raw_image, _ = decode_image(line)
            assert ("f", "24") in control_codes
            assert len(raw_image) == pixels_per_line * 3
            assert raw_image.count(b"\xff" * 3) == pixels_per_line

    def test_z_index(self):
        self.trans.scale = 1.0

        # z_index = 0  (default)
        render = self.render_image()
        assert render == str(self.trans) == f"{self.trans:1.1+z0}"
        for line in render.splitlines():
            assert ("z", "0") in decode_image(line)[0]

        # z_index = <int32_t>
        for value in (1, -1, -(2**31), 2**31 - 1):
            render = self.render_image(None, z=value)
            assert render == f"{self.trans:1.1#+z{value}}"
            for line in render.splitlines():
                assert ("z", f"{value}") in decode_image(line)[0]

        # z_index = None
        render = self.render_image(None, z=None)
        assert render == f"{self.trans:1.1#+z}"
        for line in render.splitlines():
            assert line.startswith(delete)
            control_codes = decode_image(line.partition(delete)[2])[0]
            assert all(key != "z" for key, value in control_codes)

    def test_mix(self):
        self.trans.scale = 1.0

        # mix = False (default)
        render = self.render_image()
        assert render == str(self.trans) == f"{self.trans:1.1+m0}"
        for line in render.splitlines():
            fill = decode_image(line)[2]
            assert fill == fill_fmt.format(cols=self.trans.rendered_width)

        # mix = True
        render = self.render_image(None, m=True)
        assert render == f"{self.trans:1.1#+m1}"
        for line in render.splitlines():
            fill = decode_image(line)[2]
            assert fill == jump_right.format(cols=self.trans.rendered_width)

    def test_compress(self):
        self.trans.scale = 1.0

        # compress = 4  (default)
        render = self.render_image()
        assert render == str(self.trans) == f"{self.trans:1.1+c4}"
        for line in render.splitlines():
            assert ("o", "z") in decode_image(line)[0]

        # compress = 0
        render = self.render_image(None, c=0)
        assert render == f"{self.trans:1.1#+c0}"
        for line in render.splitlines():
            assert all(key != "o" for key, value in decode_image(line)[0])

        # compress = {1-9}
        for value in range(1, 10):
            render = self.render_image(None, c=value)
            assert render == f"{self.trans:1.1#+c{value}}"
            for line in render.splitlines():
                assert ("o", "z") in decode_image(line)[0]

        # Image data size relativity
        assert (
            len(self.render_image(c=0))
            > len(self.render_image(c=1))
            > len(self.render_image(c=9))
        )

    def test_scaled(self):
        # At varying scales
        for self.trans.scale in map(lambda x: x / 100, range(10, 101, 10)):
            self._test_image_size(self.trans)

        # Random scales
        for _ in range(20):
            scale = random()
            if scale == 0.0:
                continue
            self.trans.scale = scale
            if 0 in self.trans.rendered_size:
                continue
            self._test_image_size(self.trans)


class TestRenderWhole:
    # Fully transparent image
    # It's easy to predict it's pixel values
    trans = KittyImage.from_file("tests/images/trans.png")
    trans.height = _size
    trans.set_render_method(WHOLE)

    def render_image(self, alpha=0.0, z=0, m=False, c=4):
        return self.trans._renderer(
            lambda im: self.trans._render_image(im, alpha, z_index=z, mix=m, compress=c)
        )

    def _test_image_size(self, image):
        w, h = get_actual_render_size(image)
        cols, lines = image.rendered_size
        size_control_data = f"s={w},v={h},c={cols},r={lines}"
        render = str(image)

        assert render.count("\n") + 1 == lines
        control_codes, raw_image, fill = decode_image(render)
        assert (
            code in control_codes for code in expand_control_data(size_control_data)
        )
        assert len(raw_image) == w * h * 4
        assert fill.count("\n") + 1 == lines
        assert (line == fill_fmt.format(cols=cols) for line in fill.splitlines())

    def test_transmission(self):
        # Not chunked (image data is entirely contiguous, so it's highly compressed)
        # Image data size is tested in `test_size()`
        self.trans.scale = 1.0
        decode_image(self.render_image())

        # Chunked (image data is very sparse, so it's still large after compression)
        hori = KittyImage.from_file("tests/images/hori.jpg")
        hori.height = _size
        hori.set_render_method(WHOLE)
        w, h = get_actual_render_size(hori)
        assert len(decode_image(str(hori))[1]) == w * h * 3

    def test_minimal_render_size(self):
        image = KittyImage.from_file("tests/images/trans.png")
        image.set_render_method(WHOLE)
        lines_for_original_height = KittyImage._pixels_lines(
            pixels=image.original_size[1]
        )

        # Using render size
        image.height = lines_for_original_height // 2
        w, h = image._get_render_size()
        assert get_actual_render_size(image) == (w, h)
        self._test_image_size(image)

        # Using original size
        image.height = lines_for_original_height * 2
        w, h = image._original_size
        extra = h % (image.height or 1)
        if extra:
            h = h - extra + image.height
        assert get_actual_render_size(image) == (w, h)
        self._test_image_size(image)

    def test_size(self):
        self.trans.scale = 1.0
        self._test_image_size(self.trans)

    def test_image_data_and_transparency(self):
        self.trans.scale = 1.0
        w, h = get_actual_render_size(self.trans)

        # Transparency enabled
        control_codes, raw_image, _ = decode_image(self.render_image())
        assert ("f", "32") in control_codes
        assert len(raw_image) == w * h * 4
        assert raw_image.count(b"\0" * 4) == w * h

        # Transparency disabled
        control_codes, raw_image, _ = decode_image(self.render_image(None))
        assert ("f", "24") in control_codes
        assert len(raw_image) == w * h * 3
        assert raw_image.count(b"\0\0\0") == w * h

    def test_image_data_and_background_colour(self):
        self.trans.scale = 1.0
        w, h = get_actual_render_size(self.trans)

        # Terminal BG
        pixel_bytes = bytes(get_fg_bg_colors()[1] or (0, 0, 0))
        control_codes, raw_image, _ = decode_image(self.render_image("#"))
        assert ("f", "24") in control_codes
        assert len(raw_image) == w * h * 3
        assert raw_image.count(pixel_bytes) == w * h
        # red
        control_codes, raw_image, _ = decode_image(self.render_image("#ff0000"))
        assert ("f", "24") in control_codes
        assert len(raw_image) == w * h * 3
        assert raw_image.count(b"\xff\0\0") == w * h

        # green
        control_codes, raw_image, _ = decode_image(self.render_image("#00ff00"))
        assert ("f", "24") in control_codes
        assert len(raw_image) == w * h * 3
        assert raw_image.count(b"\0\xff\0") == w * h

        # blue
        control_codes, raw_image, _ = decode_image(self.render_image("#0000ff"))
        assert ("f", "24") in control_codes
        assert len(raw_image) == w * h * 3
        assert raw_image.count(b"\0\0\xff") == w * h

        # white
        control_codes, raw_image, _ = decode_image(self.render_image("#ffffff"))
        assert ("f", "24") in control_codes
        assert len(raw_image) == w * h * 3
        assert raw_image.count(b"\xff" * 3) == w * h

    def test_z_index(self):
        self.trans.scale = 1.0

        # z_index = 0  (default)
        render = self.render_image()
        assert render == str(self.trans) == f"{self.trans:1.1+z0}"
        assert ("z", "0") in decode_image(render)[0]

        # z_index = <int32_t>
        for value in (1, -1, -(2**31), 2**31 - 1):
            render = self.render_image(None, z=value)
            assert render == f"{self.trans:1.1#+z{value}}"
            control_codes = decode_image(render)[0]
            assert ("z", f"{value}") in control_codes

        # z_index = None
        render = self.render_image(None, z=None)
        assert render == f"{self.trans:1.1#+z}"
        assert render.startswith(delete)
        control_codes = decode_image(render.partition(delete)[2])[0]
        assert all(key != "z" for key, value in control_codes)

    def test_mix(self):
        self.trans.scale = 1.0

        # mix = False (default)
        render = self.render_image()
        assert render == str(self.trans) == f"{self.trans:1.1+m0}"
        assert all(
            line == fill_fmt.format(cols=self.trans.rendered_width)
            for line in decode_image(render)[2].splitlines()
        )

        # mix = True
        render = self.render_image(None, m=True)
        assert render == f"{self.trans:1.1#+m1}"
        assert all(
            line == jump_right.format(cols=self.trans.rendered_width)
            for line in decode_image(render)[2].splitlines()
        )

    def test_compress(self):
        self.trans.scale = 1.0

        # compress = 4  (default)
        render = self.render_image()
        assert render == str(self.trans) == f"{self.trans:1.1+c4}"
        assert ("o", "z") in decode_image(render)[0]

        # compress = 0
        render = self.render_image(None, c=0)
        assert render == f"{self.trans:1.1#+c0}"
        assert all(key != "o" for key, value in decode_image(render)[0])

        # compress = {1-9}
        for value in range(1, 10):
            render = self.render_image(None, c=value)
            assert render == f"{self.trans:1.1#+c{value}}"
            assert ("o", "z") in decode_image(render)[0]

    def test_scaled(self):
        # At varying scales
        for self.trans.scale in map(lambda x: x / 100, range(10, 101, 10)):
            self._test_image_size(self.trans)

        # Random scales
        for _ in range(20):
            scale = random()
            if scale == 0.0:
                continue
            self.trans.scale = scale
            if 0 in self.trans.rendered_size:
                continue
            self._test_image_size(self.trans)


delete = f"{START}a=d,d=C;{ST}"
jump_right = f"{CSI}{{cols}}C"
fill_fmt = f"{CSI}{{cols}}X{jump_right}"<|MERGE_RESOLUTION|>--- conflicted
+++ resolved
@@ -9,11 +9,7 @@
 
 from term_image.exceptions import KittyImageError
 from term_image.image.kitty import LINES, START, WHOLE, KittyImage
-<<<<<<< HEAD
-from term_image.utils import CSI, ESC, ST, get_fg_bg_colors
-=======
-from term_image.utils import CSI, ST
->>>>>>> b3fcffcb
+from term_image.utils import CSI, ST, get_fg_bg_colors
 
 from . import common
 from .common import _size, get_actual_render_size, python_img, setup_common
