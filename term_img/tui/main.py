--- conflicted
+++ resolved
@@ -468,13 +468,7 @@
     """Scans a single directory entry and returns a flag indicating its kind."""
     if not SHOW_HIDDEN and entry.name.startswith("."):
         return HIDDEN
-<<<<<<< HEAD
-    if isfile(entry_path or entry):
-        if not contents.get("/"):
-            return -1
-=======
-    if contents["/"] and entry.is_file():
->>>>>>> 52099aa6
+    if contents.get("/") and entry.is_file():
         try:
             PIL.Image.open(abspath(entry))
         except PIL.UnidentifiedImageError:
