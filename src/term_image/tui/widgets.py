"""Custom widget definitions and UI components assembly"""

from __future__ import annotations

import logging as _logging
from math import ceil
from operator import floordiv, mul, sub
from os.path import basename
from typing import List, Optional, Tuple

import urwid

from .. import cli, logging
from ..config import _nav, cell_width, expand_key, nav
from ..image import BaseImage, Size
from ..image.common import _ALPHA_THRESHOLD
from ..utils import get_terminal_size
from . import keys, main as tui_main
from .render import anim_render_queue, grid_render_queue, image_render_queue

command = urwid.Widget._command_map._command_defaults.copy()
for action, (key, _) in _nav.items():
    val = command.pop(key)
    command[nav[action][0]] = val
urwid.Widget._command_map._command = command
del command

# NOTE: Any new "private" attribute set on any subclass or instance of an urwid class
# should be prepended with "_ti" to prevent clashes with names used by urwid itself.


class GridListBox(urwid.ListBox):
    def __init__(self, grid: urwid.GridFlow):
        self._ti_grid = grid
        self._ti_ncell = 1
        self._ti_cell_width = grid.cell_width
        self._ti_grid_path = None
        self._ti_ncontent = 0
        self._ti_page_ncell = 1  # Used by GridScanner
        self._ti_topmost = None
        self._ti_top_trim = 0
        self._ti_next_index = 0

        return super().__init__([urwid.Divider()])

    def rows(self, size: Tuple[int, int], focus: bool = False) -> int:
        return self._ti_grid.rows(size[:1], focus)

    def render(self, size: Tuple[int, int], focus: bool = False) -> urwid.Canvas:
        # 0, if maxcol < cell_width (maxcol = size[0]).
        # Otherwise, number of cells per row.
        ncell = sum(
            map(
                floordiv,
                # No of whole (cell_width + h_sep), columns left after last h_sep
                divmod(size[0], self._ti_grid.cell_width + self._ti_grid.h_sep),
                # if one cell_width can fit into the remaining space
                (1, self._ti_grid.cell_width),
            )
        )

        # The path takes care of "same directory"
        # The number of cells takes care of deletions in that directory.
        grid_path = tui_main.grid_path
        ncontent = len(self._ti_grid.contents)

        _row_pos = self.focus_position
        transfer_col_pos = False

        visible = self.calculate_visible(size)
        if visible[0]:
            (_, middle, *_), (top_trim, top), _ = visible
            topmost = top[-1][0] if top else middle
        else:
            topmost = top_trim = None

        if self._ti_grid_path == grid_path and not (
            self._ti_topmost is topmost and self._ti_top_trim == top_trim
        ):
            tui_main.ImageClass._clear_images() and ImageCanvas.change()

        self._ti_topmost = topmost
        self._ti_top_trim = top_trim

        if (
            self._ti_grid_path != grid_path  # Different grids
            or self._ti_ncontent != ncontent  # Different no of cells
            or not (ncell or self._ti_ncell)  # maxcol is and was < cell_width
            or ncell != self._ti_ncell  # Number of cells per row changed
            or self._ti_cell_width != self._ti_grid.cell_width  # cell_width changed
        ):
            # When maxcol < cell_width, the grid contents are not `Columns` widgets.
            # Instead, they're what would normally be the contents of the `Columns`.
            # If the grid is empty, then the `GridListBox` only contains a `Divider`

            # Old and new grids are both non-empty
            both_non_empty = self._ti_ncontent and ncontent
            # Conditions for transferring GridListBox's focus position
            transfer_row_pos = self._ti_grid_path == grid_path and both_non_empty

            if transfer_row_pos:
                # Conditions for transferring column focus position
                transfer_col_pos = ncell and self._ti_ncell
                # The 0-based index of the focused cell if the grid were laid out flat
                cell_index = (
                    # The GridListBox also contains dividers between columns
                    # i.e Column - Divider - Column - DIvider - Column - ...
                    # Hence the `// 2`
                    (self.focus_position // 2) * (self._ti_ncell or 1)
                    + (self._ti_ncell and self.focus.focus_position)
                )

            self._update_grid_contents(
                size[:1],
                ncell or 1,
                new=(
                    self._ti_grid_path != grid_path  # Different grids
                    or not (ncell or self._ti_ncell)  # maxcol is and was < cell_width
                    or ncell != self._ti_ncell  # Number of cells per row changed
                    # cell_width changed
                    or self._ti_cell_width != self._ti_grid.cell_width
                ),
            )

            if transfer_row_pos:
                # Ensure focus-position is not out-of-bounds
                # For the `* 2`, see the comments on cell_index calculation above
                self.focus_position = min(
                    len(self.body) - 1, cell_index // (ncell or 1) * 2
                )
            else:
                self.focus_position = 0

            if transfer_col_pos:
                # Ensure focus-position is not out-of-bounds
                col_pos = self.focus.focus_position = min(
                    len(self.focus.contents) - 1, cell_index % ncell
                )
            elif ncontent and ncell:
                self.focus.focus_position = 0

            if grid_path != self._ti_grid_path:
                # Maximum number of cells per grid page. Used by GridScanner
                self._ti_page_ncell = ncell * ceil(
                    size[1] / (ceil(self._ti_grid.cell_width / 2) + self._ti_grid.v_sep)
                )

            self._ti_grid_path = grid_path
            self._ti_ncontent = ncontent
            self._ti_ncell = ncell
            self._ti_cell_width = self._ti_grid.cell_width

        canv = super().render(size, focus)

        # For some reason, `GridListBox.render()` resets the focused column's
        # focus_position to 0 whenever its (the GridListBox's) own focus_position is
        # manually changed to a different position
        # So, the focus_position of the newly focused column has be set again after
        # `render()` and another render set in place
        if transfer_col_pos and _row_pos != self.focus_position:
            self.focus.focus_position = col_pos
            tui_main.update_screen()

        return canv

    def _update_grid_contents(
        self, size: Tuple[int, int], ncell: int, new: bool = True
    ) -> None:
        # The display widget is a `Divider` when the grid is empty
        if not self._ti_grid.contents:
            self._ti_next_index = 0
            self.body[:] = [urwid.Divider()]
            return

        if new:
            self._ti_next_index = 0
            self.body.clear()
        else:
            if self._ti_next_index:
                # Remove all cells after the previous *next_index* cos they are
                # officially just being added.
                # For the `* 2`, see the comments on cell_index calculation in
                # `render()` above.
                self.body[(self._ti_next_index // ncell) * 2 - 1 :] = [urwid.Divider()]
            else:
                self.body.clear()  # Remove the empty-grid Divider

        original = self._ti_grid._contents
        next_index = (len(original) // ncell) * ncell

        # Must include incomplete rows becaused the cells might've been counted with
        # *ncontent*.
        # They'll be removed before the next re-population if the grid wasn't complete
        # yet when *ncontent* was computed.
        # This way, the population can never be behind *ncontent*, ensuring the listbox
        # is always complete when the grid is complete.
        dummy = original[self._ti_next_index :]
        if not dummy:
            if not self._ti_next_index:
                # Would've been cleared earlier
                self.body[:] = [urwid.Divider()]
            return

        # Does not affect GridScanner as it uses a direct reference to the grid's
        # original contents list
        self._ti_grid._contents = urwid.MonitoredFocusList(dummy)

        self.body.extend(
            [
                content[0] if isinstance(content[0], urwid.Divider)
                # `.original_widget` gets rid of an unnecessary padding
                else content[0].original_widget
                for content in self._ti_grid.generate_display_widget(size).contents
            ]
        )

        self._ti_grid._contents = original
        self._ti_next_index = next_index


class Image(urwid.Widget):
    _sizing = frozenset(["box"])
    _selectable = True
    no_cache = ["render", "rows"]

    _ti_faulty_image = urwid.SolidFill("?")
    _ti_large_image = urwid.SolidFill("!")
    _ti_placeholder = urwid.SolidFill(".")

    _ti_force_render = False
    _ti_force_render_contexts = {"image", "full-image", "full-grid-image"}
    _ti_forced_anim_size_hash = None

    _ti_frame = None
    _ti_anim_ongoing = _ti_anim_finished = False

    _ti_faulty = False
    _ti_canv = None
    _ti_rendering = False

    _ti_grid_cache = {}

    # Updated from `.tui.init()`
    _ti_alpha = f"{_ALPHA_THRESHOLD}"[1:]
    _ti_grid_style_spec = ""

    def __init__(self, image: BaseImage):
        self._ti_image = image

    def keypress(self, size: Tuple[int, int], key: str) -> str:
        return key

    def rows(self, size: Tuple[int, int], focus: bool = False) -> int:
        # Incompetent implementation due to the lack of *maxrows*
        return self._ti_image._valid_size(
            size[0],
            None,
            maxsize=get_terminal_size(),  # Omit 2-line allowance
        )[1]

    def render(self, size: Tuple[int, int], focus: bool = False) -> urwid.Canvas:
        context = tui_main.get_context()
        image = self._ti_image
        image.set_size(Size.AUTO, maxsize=size)

        # Forced render

        if mul(*image._original_size) > tui_main.MAX_PIXELS and not (
<<<<<<< HEAD
            self._ti_canv
            # Canvas size will be adjusted later @ Rendering
            and (
                # Can either be SolidCanvas (faulty) or ImageCanvas
                not isinstance(self._ti_canv, ImageCanvas)
                or self._ti_canv._ti_image_size == image.size
            )
            or (self, size, self._ti_alpha) == __class__._ti_rendering_image_info
=======
            self._ti_canv and self._ti_canv.size == size or self._ti_rendering
>>>>>>> d0d5c4b7
        ):
            if self._ti_force_render:
                # AnimRendermanager or `.tui.main.animate_image()` deletes
                # `_force_render` when the animation is done to avoid attribute
                # creation and deletion per frame
                if image._is_animated and not tui_main.NO_ANIMATION:
                    if not (self._ti_frame or self._ti_anim_finished):
                        self._ti_forced_anim_size_hash = hash(image.size)
                    elif hash(image.size) != self._ti_forced_anim_size_hash:
                        self._ti_force_render = False
                        if context in self._ti_force_render_contexts:
                            keys.enable_actions(context, "Force Render")
                        return __class__._ti_large_image.render(size, focus)
                else:
                    del self._ti_force_render
            else:
                if context in self._ti_force_render_contexts:
                    keys.enable_actions(context, "Force Render")
                return __class__._ti_large_image.render(size, focus)

        if context in self._ti_force_render_contexts:
            keys.disable_actions(context, "Force Render")

        # Grid cells

        if (
            view.original_widget is image_grid_box
            and context != "full-grid-image"
            # Grid render cell width adjusts when _maxcols_ < _cell_width_
            # `+2` cos `LineSquare` subtracts the columns for surrounding lines
            and size[0] + 2 == image_grid.cell_width
        ):
            canv = __class__._ti_grid_cache.get(basename(image._source))
            if not canv:
                grid_render_queue.put((image._source, size, self._ti_alpha))
                __class__._ti_grid_cache[basename(image._source)] = ...
                canv = __class__._ti_placeholder.render(size, focus)
            elif canv is ...:
                canv = __class__._ti_placeholder.render(size, focus)
            return canv

        # Rendering

        if view.original_widget is image_grid_box and context != "full-grid-image":
            # When the grid render cell width adjusts; when _maxcols_ < _cell_width_
            try:
                canv = ImageCanvas(
                    f"{image:1.1{self._ti_alpha}{self._ti_grid_style_spec}}"
                    .encode().split(b"\n"),  # fmt: skip
                    size,
                    image.rendered_size,
                )
            except Exception:
                canv = __class__._ti_faulty_image.render(size, focus)
        elif self._ti_frame:
            canv, repeat, frame_no = self._ti_frame
<<<<<<< HEAD
            if canv._ti_image_size != image.size:  # The canvas is always an ImageCanvas
                self._ti_canv = canv = (
=======
            if size != canv.size:
                canv = (
>>>>>>> d0d5c4b7
                    placeholder
                    if (
                        # Workaround to erase text on wezterm without glitchy animation
                        cli.args.style == "iterm2"
                        and tui_main.ImageClass._TERM == "wezterm"
                    )
                    else __class__._ti_placeholder
                ).render(size)
                anim_render_queue.put(((repeat, frame_no), size, self._ti_force_render))
                self._ti_frame = None  # Avoid resending
                tui_main.ImageClass._clear_images()
            else:
                canv.size = size
        elif self._ti_canv and (
            # Can either be SolidCanvas (faulty or frame placeholder) or ImageCanvas
            not isinstance(self._ti_canv, ImageCanvas)
            or self._ti_canv._ti_image_size == image.size
        ):
            self._ti_canv.size = size
            canv = self._ti_canv
        else:
            if (
                image._is_animated
                and not tui_main.NO_ANIMATION
                and not self._ti_anim_finished
            ):
                if not self._ti_anim_ongoing:
                    anim_render_queue.put((self, size, self._ti_force_render))
                    self._ti_anim_ongoing = True
            elif not self._ti_rendering:
                self._ti_rendering = True
                image_render_queue.put((self, size, self._ti_alpha))
            canv = (
                placeholder
                if (
                    # Workaround to erase text on wezterm without glitchy animation
                    image._is_animated
                    and not tui_main.NO_ANIMATION
                    and cli.args.style == "iterm2"
                    and tui_main.ImageClass._TERM == "wezterm"
                )
                else __class__._ti_placeholder
            ).render(size)

        return canv


class ImageCanvas(urwid.Canvas):
    cacheable = False
    _ti_change_state = 0

    def __init__(
        self, lines: List[bytes], size: Tuple[int, int], image_size: Tuple[int, int]
    ):
        super().__init__()
        self.size = size
        self.lines = lines
        self._ti_image_size = image_size

    def cols(self) -> int:
        return self.size[0]

    def rows(self) -> int:
        return self.size[1]

    def content(self, trim_left=0, trim_top=0, cols=None, rows=None, attr_map=None):
        diff_x, diff_y = map(sub, self.size, self._ti_image_size)
        pad_up = diff_y // 2
        pad_down = diff_y - pad_up
        pad_left = diff_x // 2
        pad_right = diff_x - pad_left

        cols = cols or self.cols()
        rows = rows or self.rows()

        fill = b" " * cols
        pad_left = b" " * pad_left
        pad_right = b" " * pad_right + b"\b " * self._ti_change_state

        # Upper padding reduces when the top is trimmed
        for _ in range(pad_up - trim_top):
            yield [(None, "U", fill)]

        # If top is not trimmed (_trim_top_ == 0), render all lines
        # If top is trimmed (_trim_top_ > 0),
        # - and _rows_ > _pad_down_, render the last (_rows_ - _pad_down_) lines
        # - and _rows_ <= _pad_down_, do not render any line (i.e lines[len:])
        for line in self.lines[
            trim_top and (-max(0, rows - pad_down) or len(self.lines)) :
        ]:
            yield [(None, "U", pad_left + line + pad_right)]

        # render full lower padding if _rows_ >= _pad_down_,
        # otherwise only _rows_ rows of padding
        for _ in range(min(rows, pad_down)):
            yield [(None, "U", fill)]

    @classmethod
    def change(cls):
        """Causes the canvas to embed or not embed some hidden text on every line of
        the image, such that every line of the image is seen as different in each state.

        ``urwid`` will not redraw lines that have not changed since the last redaw.
        So this is to trick ``urwid`` into taking every line containing a part of an
        image as different in each state.

        This is used to force redraws of all images on screen, particularly when their
        positions do not change much e.g when images need to be cleared in kitty.
        """
        cls._ti_change_state = (cls._ti_change_state + 1) % 3


class LineSquare(urwid.LineBox):
    no_cache = ["render", "rows"]

    def __init__(self, *args, **kw):
        super().__init__(*args, **kw)

        # Prevents `Image.rows()` from being called,
        # in order to get the correct no of rows for a `<LinesSquare <Image>>` widget
        original_middle = self._wrapped_widget.contents[1]
        new_middle = LineSquareMiddleColumns(
            [x[0] for x in original_middle[0].contents],
            box_columns=(0, 2),
            focus_column=original_middle[0].focus_position,
        )
        new_middle.contents[0] = (new_middle.contents[0][0], ("given", 1, True))
        new_middle.contents[2] = (new_middle.contents[2][0], ("given", 1, True))
        self._wrapped_widget.contents[1] = (new_middle, original_middle[1])

    def rows(self, size: Tuple[int, int], focus: bool = False) -> int:
        return ceil(size[0] / 2)

    def render(self, size: Tuple[int, int], focus: bool = False) -> urwid.Canvas:
        return super().render((size[0], ceil(size[0] / 2)), focus)


# To prevent `Image.rows()` from being called,
# in order to get the correct no of rows for a `<LinesSquare <Image>>` widget
class LineSquareMiddleColumns(urwid.Columns):
    no_cache = ["render", "rows"]

    def rows(self, size: Tuple[int, int], focus: bool = False) -> int:
        return ceil(size[0] / 2) - 2


class MenuEntry(urwid.Text):
    _selectable = True

    def keypress(self, size: Tuple[int, int], key: str) -> str:
        return key


class MenuListBox(urwid.ListBox):
    def keypress(self, size: Tuple[int, int], key: str) -> Optional[str]:
        ret = super().keypress(size, key)
        return key if any(key == v[0] for v in nav.values()) else ret

    def render(self, size: Tuple[int, int], focus: bool = False):
        self._ti_height = size[1]  # Used by MenuScanner
        return super().render(size, focus)


class NoSwitchColumns(urwid.Columns):
    _command_map = urwid.ListBox._command_map.copy()
    for key in (nav["Left"][0], nav["Right"][0]):
        _command_map._command.pop(key)


class PlaceHolder(urwid.SolidFill):
    _selectable = True  # Prevents _image_box_ from being completely un-selectable

    def keypress(self, size: Tuple[int, int], key: str) -> str:
        return key


logger = _logging.getLogger(__name__)

placeholder = PlaceHolder(" ")
menu = MenuListBox(urwid.SimpleFocusListWalker([]))
menu_box = urwid.LineBox(menu, "List", "left")
image_grid = urwid.GridFlow([], cell_width, 2, 1, "left")
image_box = urwid.LineBox(placeholder, "Image", "left")
image_grid_box = urwid.LineBox(urwid.Padding(GridListBox(image_grid)), "Image", "left")
view = urwid.AttrMap(image_box, "unfocused box", "focused box")
viewer = NoSwitchColumns(
    [(20, urwid.AttrMap(menu_box, "unfocused box", "focused box")), view]
)
banner = urwid.LineBox(
    urwid.AttrMap(
        urwid.Filler(urwid.Text(("red on green", "Term-Image"), "center")),
        "red on green",
    ),
)
loading = urwid.Text("", "center")
notifications = urwid.Pile([])
notif_bar = urwid.Columns([(3, urwid.Filler(loading)), urwid.Filler(notifications)])
pile = urwid.Pile([(3, banner), viewer], 1)

info_bar = urwid.Text("")
key_bar = urwid.Filler(urwid.Text([[("mine", "cool"), " "]] * 19 + [("mine", "cool")]))
expand = urwid.Filler(urwid.Text(f"\u25B2 [{expand_key[1]}]", align="right"), "middle")
bottom_bar = urwid.Columns([key_bar, (len(expand.original_widget.text), expand)], 2)

main = urwid.Pile([pile, (1, bottom_bar)], 0)

confirmation = urwid.Text("", "center")
confirmation_overlay = urwid.Overlay(
    urwid.LineBox(
        urwid.Filler(confirmation),
        "",
        "center",
        None,
        "\u2554",
        "\u2550",
        "\u2551",
        "\u2557",
        "\u255a",
        "\u2551",
        "\u2550",
        "\u255d",
    ),
    placeholder,
    "center",
    ("relative", 25),
    "middle",
    ("relative", 25),
    50,
    3,
)

overlay = urwid.Overlay(
    urwid.LineBox(
        urwid.ListBox([placeholder]),
        "Help",
        "center",
        "default bold",
        "\u2554",
        "\u2550",
        "\u2551",
        "\u2557",
        "\u255a",
        "\u2551",
        "\u2550",
        "\u255d",
    ),
    placeholder,
    "center",
    ("relative", 50),
    "middle",
    ("relative", 75),
    100,
    5,
)<|MERGE_RESOLUTION|>--- conflicted
+++ resolved
@@ -266,7 +266,6 @@
         # Forced render
 
         if mul(*image._original_size) > tui_main.MAX_PIXELS and not (
-<<<<<<< HEAD
             self._ti_canv
             # Canvas size will be adjusted later @ Rendering
             and (
@@ -274,10 +273,7 @@
                 not isinstance(self._ti_canv, ImageCanvas)
                 or self._ti_canv._ti_image_size == image.size
             )
-            or (self, size, self._ti_alpha) == __class__._ti_rendering_image_info
-=======
-            self._ti_canv and self._ti_canv.size == size or self._ti_rendering
->>>>>>> d0d5c4b7
+            or self._ti_rendering
         ):
             if self._ti_force_render:
                 # AnimRendermanager or `.tui.main.animate_image()` deletes
@@ -334,13 +330,8 @@
                 canv = __class__._ti_faulty_image.render(size, focus)
         elif self._ti_frame:
             canv, repeat, frame_no = self._ti_frame
-<<<<<<< HEAD
             if canv._ti_image_size != image.size:  # The canvas is always an ImageCanvas
-                self._ti_canv = canv = (
-=======
-            if size != canv.size:
                 canv = (
->>>>>>> d0d5c4b7
                     placeholder
                     if (
                         # Workaround to erase text on wezterm without glitchy animation
@@ -355,7 +346,7 @@
             else:
                 canv.size = size
         elif self._ti_canv and (
-            # Can either be SolidCanvas (faulty or frame placeholder) or ImageCanvas
+            # Can either be SolidCanvas (faulty) or ImageCanvas
             not isinstance(self._ti_canv, ImageCanvas)
             or self._ti_canv._ti_image_size == image.size
         ):
